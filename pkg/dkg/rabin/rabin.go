package rabin

import (
	"context"
	"errors"
	"fmt"
	"sync"
	"time"

	logging "github.com/ipfs/go-log"
	"go.dedis.ch/kyber/v3"
	"go.dedis.ch/kyber/v3/share"
	rabindkg "go.dedis.ch/kyber/v3/share/dkg/rabin"
	rabinvss "go.dedis.ch/kyber/v3/share/vss/rabin"
	"go.dedis.ch/kyber/v3/suites"
	"google.golang.org/protobuf/proto"

	"github.com/sourcenetwork/eventbus-go"
	rabinv1alpha1 "github.com/sourcenetwork/orbis-go/gen/proto/orbis/rabin/v1alpha1"
	"github.com/sourcenetwork/orbis-go/pkg/bulletin"
	"github.com/sourcenetwork/orbis-go/pkg/crypto"
	"github.com/sourcenetwork/orbis-go/pkg/db"
	orbisdkg "github.com/sourcenetwork/orbis-go/pkg/dkg"
	"github.com/sourcenetwork/orbis-go/pkg/transport"
	"github.com/sourcenetwork/orbis-go/pkg/types"
)

var log = logging.Logger("orbis/dkg/rabin")

const name = "rabin"

const (
	peerConnectTimeout     = time.Second * 5
	bulletinBacklogTimeout = time.Second * 5
)

type dkg struct {
	mu sync.Mutex

	ringID types.RingID

	// dkg internal state
	rdkg         *rabindkg.DistKeyGenerator
	participants []orbisdkg.Node
	privKey      kyber.Scalar
	pubKey       kyber.Point
	index        int

	rkeys []db.RepoKey

	// dkg params
	num       int32
	threshold int32
	suite     suites.Suite

	distPubKey   kyber.Point         // DKG group Public key
	distKeyShare crypto.DistKeyShare // DKG node private share

	secret kyber.Scalar   // vss dealer polynomial secret
	fPoly  *share.PriPoly // rabin dkg internal private polynomial (f)
	gPoly  *share.PriPoly // rabin dkg internal private polynimial (g)

	// state repos
	// dealRepo          db.Repository[*rabinv1alpha1.Deal]
	// respRepo          db.Repository[*rabinv1alpha1.Response]
	// secretCommitsRepo db.Repository[*rabinv1alpha1.SecretCommits]
	dkgRepo db.Repository[*rabinv1alpha1.DKG]

	// internal channels
	deals     chan dealDispatch
	responses chan responseDispatch
	commits   chan secretCommitsDispatch

	// dependency services
	db        *db.DB
	transport transport.Transport
	bulletin  bulletin.Bulletin

	bbnamespace string
	eventsCh    eventbus.Subscription[bulletin.Event]

	state orbisdkg.State
}

func New(repo *db.DB, rkeys []db.RepoKey, t transport.Transport, b bulletin.Bulletin) (*dkg, error) {
	if len(rkeys) != 1 {
		return nil, ErrMissingRepoKeys
	}
	// dealsRepo, err := db.GetRepo(repo, rkeys[0], dealPkFunc)
	// if err != nil {
	// 	return nil, errors.Join(ErrCouldntGetRepo, err)
	// }
	// respsRepo, err := db.GetRepo(repo, rkeys[1], responsePkFunc)
	// if err != nil {
	// 	return nil, errors.Join(ErrCouldntGetRepo, err)
	// }
	// secretCommitsRepo, err := db.GetRepo(repo, rkeys[2], secretCommitsPkFunc)
	// if err != nil {
	// 	return nil, errors.Join(ErrCouldntGetRepo, err)
	// }
	dkgRepo, err := db.GetRepo(repo, rkeys[0], dkgPkFunc)
	if err != nil {
		return nil, errors.Join(ErrCouldntGetRepo, err)
	}

	return &dkg{
		db:    repo,
		rkeys: rkeys,
		// dealRepo:          dealsRepo,
		// respRepo:          respsRepo,
		// secretCommitsRepo: secretCommitsRepo,
		dkgRepo:   dkgRepo,
		transport: t,
		bulletin:  b,
		index:     -1,
	}, nil
}

// Init initializes the DKG with the target nodes
func (d *dkg) Init(ctx context.Context, pk crypto.PrivateKey, rid types.RingID, nodes []orbisdkg.Node, n int32, threshold int32, fromState bool) error {
	// try load from persisted state
	// otherwise initalize from new
	if fromState {
		return d.initFromState(ctx, pk, rid, nodes, n, threshold)
	}
	return d.initFromNew(ctx, pk, rid, nodes, n, threshold)
}

func (d *dkg) initFromState(ctx context.Context, pk crypto.PrivateKey, rid types.RingID, nodes []orbisdkg.Node, n int32, threshold int32) error {
	d.mu.Lock()
	defer d.mu.Unlock()

	d.ringID = rid
	err := d.loadUnsafe(ctx)
	if err != nil {
		return err
	}

	// load longterm keys
	d.privKey = pk.Scalar()
	d.pubKey = d.suite.Point().Mul(d.privKey, nil) // public point for scalar

	// participant points
	for i := 0; i < len(d.participants); i++ {
		particpant := d.participants[i]
		node := nodes[i]
		if !particpant.Address().Equal(node.Address()) {
			return fmt.Errorf("invalid participant set while loading from state: expected %v got %v",
				particpant.Address(),
				node.Address(),
			)
		}

		if particpant.ID() != node.ID() {
			return fmt.Errorf("invalid participant set while loading from state: expected %v got %v",
				particpant.ID(),
				node.ID(),
			)
		}

		if !particpant.PublicKey().Equals(node.PublicKey()) {
			return fmt.Errorf("invalid participant set while loading from state: expected %v got %v",
				particpant.PublicKey(),
				node.PublicKey(),
			)
		}

	}

	points := make([]kyber.Point, 0, len(d.participants))
	for _, n := range d.participants {
		point := n.PublicKey().Point()
		points = append(points, point)
	}

	// initialize vss dealer and rabin dkg
	dealer, err := rabinvss.NewDealer(d.suite, d.privKey, d.secret, points, int(d.threshold), rabinvss.WithFPoly(d.fPoly), rabinvss.WithGPoly(d.gPoly))
	if err != nil {
		return fmt.Errorf("building dealer from state: %w", err)
	}

	d.rdkg, err = rabindkg.NewDistKeyGenerator(d.suite, d.privKey, points, int(d.threshold), rabindkg.WithDealer(dealer))
	if err != nil {
		return fmt.Errorf("building dkg from state: %w", err)
	}

	// ensure the loaded state hasn't diverged from the initialized state
	// Would imply that either the caller has made a mistake, or the DB
	// has been currupted, either way, bad!
	// TODO!!
	// if !d.Equal(&dkg{...}) { ... }

	return d.initCommon(ctx)
}

func (d *dkg) initFromNew(ctx context.Context, pk crypto.PrivateKey, rid types.RingID, nodes []orbisdkg.Node, n int32, threshold int32) error {
	d.mu.Lock()
	defer d.mu.Unlock()

	if pk == nil {
		return fmt.Errorf("missing private key")
	}

	suite, err := crypto.SuiteForType(pk.Type())
	log.Debug("dkg initialized with suite type:", suite.String())
	if err != nil {
		return fmt.Errorf("get suite for type: %w", err)
	}

	d.ringID = rid
	d.suite = suite
	d.privKey = pk.Scalar()
	d.pubKey = suite.Point().Mul(d.privKey, nil) // public point for scalar
	d.num = n
	d.threshold = threshold

	if len(nodes) != int(n) {
		return orbisdkg.ErrBadNodeSet
	}

	d.participants = nodes

	points := make([]kyber.Point, 0, len(d.participants))
	for i, n := range d.participants {
		point := n.PublicKey().Point()
		if point.Equal(d.pubKey) {
			d.index = i
		}
		points = append(points, point)
	}

	// we didn't find ourselves in the list
	if d.index == -1 {
		return orbisdkg.ErrMissingSelf
	}

	rdkg, err := rabindkg.NewDistKeyGenerator(d.suite, d.privKey, points, int(d.threshold))
	if err != nil {
		return fmt.Errorf("create DKG: %w", err)
	}

	d.rdkg = rdkg
	d.state = orbisdkg.INITIALIZED

	err = d.initCommon(ctx)
	if err != nil {
		return err
	}
	return d.save(ctx) // save the initialized state
}

// initCommon does all the none state initialization. Shared
// between initFromNew() and initFromState()
func (d *dkg) initCommon(ctx context.Context) error {
	// setup stream handler for transport
	d.setupHandlers()

	d.deals = make(chan dealDispatch, d.numExpectedDeals())
	d.responses = make(chan responseDispatch, d.numExpectedResponses())
	d.commits = make(chan secretCommitsDispatch, d.numExpectedCommits())

	d.bbnamespace = fmt.Sprintf("/ring/%s/dkg/rabin", string(d.ringID))
	err := d.bulletin.Register(ctx, d.bbnamespace)
	if err != nil {
		return err
	}
	// TODO: remove this sleep
	// time.Sleep(3 * time.Second)
	log.Infof("registered to namespace %s", d.bbnamespace)

	log.Debug("DKG STATE AFTER INIT:", d.State())

	// query the backlog if we haven't yet finished the DKG
	if d.state != orbisdkg.CERTIFIED {
		return d.queryBulletinBacklog(ctx)
	}
	return nil
}

// queryBulletinBacklog will run a query on the backlog on the
// ring dkg bulletin namespace for any missed messages that were
// posted before we joined. This happens because nodes will
// post all their deals straight away and wait until they recieve
// all their peer deals. But if a node joins late, they will have
// missed these deal messages.
//
// Note: The bulletin internal cache has automatic deduplication
// so theres no need to worry about duplicate messages
func (d *dkg) queryBulletinBacklog(ctx context.Context) error {
	ctx, cancel := context.WithTimeout(ctx, bulletinBacklogTimeout)
	defer cancel()

	log.Info("Querying for missed bulletin messages")
	// TODO: Add time cutoff for a query as an optional parameter
	resps, err := d.bulletin.Query(ctx, d.bbnamespace, "*")
	if err != nil {
		return err
	}
	if resps == nil {
		log.Info("No results from bulletin query")
		return nil
	}

	for resp := range resps {
		if resp.Err != nil {
			return fmt.Errorf("bulletin query response: %w", err)
		}
		log.Infof("processing bulletin backlog: %s", resp.Resp.ID)

		evt := bulletin.Event{
			Message: resp.Resp.Data,
			ID:      resp.Resp.ID,
		}

		log.Infof("bulletin query event from %s for %s", evt.Message.NodeId, evt.Message.TargetId)
		d.eventsCh <- evt
	}
	log.Info("Finished bulletin query backlog")
	return nil
}

func (d *dkg) Name() string {
	return name
}

func (d *dkg) PublicKey() (crypto.PublicKey, error) {
	if d.distPubKey == nil {
		return nil, fmt.Errorf("no DKG public key")
	}
	return crypto.PublicKeyFromPoint(d.suite, d.distPubKey)
}

func (d *dkg) Share() crypto.DistKeyShare {
	return d.distKeyShare
}

func (d *dkg) State() string {
	return stateToString[d.state]
}

// Start the DKG setup process.
func (d *dkg) Start(ctx context.Context) error {
	d.mu.Lock()
	defer d.mu.Unlock()

	// nothing todo
	if d.state == orbisdkg.CERTIFIED {
		return nil
	}

	log.Debug("Starting rabin DKG")

<<<<<<< HEAD
	// connecting to peers (if possible)\
	// for _, p := range d.participants {
	// 	ctx, cancel := context.WithTimeout(ctx, peerConnectTimeout)
	// 	_ = d.transport.Connect(ctx, p)
	// 	cancel()
	// }
=======
>>>>>>> a89763fa
	d.connectToPeers(ctx)

	log.Debug("Generating and persisting deals")

	deals, err := d.rdkg.Deals()
	if err != nil {
		return fmt.Errorf("generate deals: %w", err)
	}

	log.Debug("START STATE:", d.State())
	if d.state == orbisdkg.INITIALIZED {
		d.state = orbisdkg.STARTED
		if err := d.save(ctx); err != nil {
			return err
		}
	}

	if d.state == orbisdkg.STARTED {
		for i, deal := range deals {
			log.Debugf("node %s sending deal to partitipants %s", d.NodeID(), d.participants[i].ID())
			if i == d.index {
				// TODO: deliver to ourselves
				continue
			}

			pDeal, err := dealToProto(deal)
			if err != nil {
				return fmt.Errorf("deal to proto: %w", err)
			}
			buf, err := proto.Marshal(pDeal)
			if err != nil {
				return fmt.Errorf("marshal deal: %w", err)
			}

			msgID := fmt.Sprintf("/%s/%s/%s", DealNamespace, d.NodeID(), d.participants[i].ID())
			err = d.post(ctx, DealNamespace, d.bbnamespace, msgID, buf, d.participants[i])
			if err != nil {
				return fmt.Errorf("send deal: %w", err)
			}
		}
		d.state = RECIEVING
		if err := d.save(ctx); err != nil {
			return err
		}
	}

	go d.dispatch()

	return nil
}

func (d *dkg) connectToPeers(ctx context.Context) {
	wg := sync.WaitGroup{}

	for _, p := range d.participants {
		if p.ID() == d.NodeID() {
			continue
		}
		wg.Add(1)
		go func(p transport.Node) {
			defer wg.Done()

			for {
				ctx, cancel := context.WithTimeout(ctx, peerConnectTimeout)
				defer cancel()

				log.Debugf("trying to connect to: %v %v", p.ID(), p.Address())
				err := d.transport.Connect(ctx, p)
				if err != nil {
					log.Debugf("Can't connect %s, retry in 2 sec", err)
					time.Sleep(2 * time.Second)
					continue
				}
				log.Infof("Connected to %s", p.ID())
				break
			}
		}(p)
	}

	wg.Wait()
}

func (d *dkg) post(ctx context.Context, msgType, namespace, msgID string, buf []byte, node transport.Node) error {
	cid, err := types.CidFromBytes(buf)
	if err != nil {
		return fmt.Errorf("cid from bytes: %w", err)
	}

	msg, err := d.transport.NewMessage(d.ringID, cid.String(), false, buf, msgType, node)
	if err != nil {
		return fmt.Errorf("new message: %w", err)
	}
	log.Debugf("dkg.send() node id: %s, addr: %s", node.ID(), node.Address())

	_, err = d.bulletin.Post(ctx, namespace, msgID, msg)
	if err != nil {
		return fmt.Errorf("dkg bulletin post: %w", err)
	}

	return nil
}

func (d *dkg) Close(_ context.Context) error {
	panic("not implemented") // TODO: Implement
}

func (d *dkg) ProcessMessage(msg *transport.Message) error {
	// TODO maybe?: validate msg.PublicKey matches payload pubkeys

	switch msg.GetType() {
	case DealNamespace:
		log.Debugf("dkg.ProcessMessage() ProtocolDeal: id: %s", msg.Id)

		var protoDeal rabinv1alpha1.Deal

		err := proto.Unmarshal(msg.Payload, &protoDeal)
		if err != nil {
			return fmt.Errorf("unmarshal deal message: %w", err)
		}

		err = d.dispatchDealProto(&protoDeal)
		if err != nil {
			return fmt.Errorf("dispatch deal message: %w", err)
		}
		log.Debug("successfully dispatched deal from: %s", protoDeal.NodeId)

	case ResponseNamespace:
		log.Debugf("dkg.ProcessMessage() ProtocolResponse: id: %s - started", msg.Id)

		var protoResponse rabinv1alpha1.Response

		err := proto.Unmarshal(msg.Payload, &protoResponse)
		if err != nil {
			return fmt.Errorf("unmarshal response message: %w", err)
		}

		err = d.dispatchResponseProto(&protoResponse)
		if err != nil {
			return fmt.Errorf("dispatch response message: %w", err)
		}

	case SecretCommitsNamespace:
		log.Debugf("dkg.ProcessMessage() ProtocolSecretCommits: id: %s", msg.Id)
		var protoSecretCommits rabinv1alpha1.SecretCommits

		err := proto.Unmarshal(msg.Payload, &protoSecretCommits)
		if err != nil {
			return fmt.Errorf("unmarshal secret commits: %w", err)
		}

		err = d.dispatchSecretCommitsProto(&protoSecretCommits)
		if err != nil {
			return fmt.Errorf("dispatch secret commits: %w", err)
		}

	default:
		return fmt.Errorf("unknown message type: %q", msg.GetType())
	}

	return nil
}

// dispatch is responsible for handling all the incoming
// messages, and dispatching them to their cooresponding
// handlers, but with ordering via channels. This gurantees
// that we handle all the events at their appropriate
// time.
//
// It is designed to run in a gourinte
func (d *dkg) dispatch() {

	// processDeals
	for i := 0; i < d.numExpectedDeals() && d.state < PROCESSED_DEALS; i++ {
		dd := <-d.deals
		log.Debugf("Node %s handling deal for dealer %s (%d/%d)", d.NodeID(), d.participants[dd.deal.Index].ID(), i+1, d.numExpectedDeals())
		dd.err <- d.processDeal(dd.deal)
	}

	d.state = PROCESSED_DEALS
	err := d.save(context.TODO())
	if err != nil {
		log.Fatalf("failed to save DKG state: %w", err)
	}
	log.Debug("Processed all deals, moving to responses")

	// processResponses
	for i := 0; i < d.numExpectedResponses() && d.state < PROCESSED_RESPONSES; i++ {
		rd := <-d.responses
		log.Debugf("Node %d handling response for dealer %d (%d/%d)", d.index, rd.respone.Index, i+1, d.numExpectedResponses())
		rd.err <- d.processResponse(rd.respone)
	}

	d.state = PROCESSED_RESPONSES
	err = d.save(context.TODO())
	if err != nil {
		log.Fatalf("failed to save DKG state: %w", err)
	}
	log.Debug("Processed all responses, moving to secrets")

	// processSecrets
	for i := 0; i < d.numExpectedCommits(); i++ {
		sd := <-d.commits
		log.Debugf("Node %d handling secret for dealer %d (%d/%d)", d.index, sd.secretCommits.Index, i+1, d.numExpectedCommits())
		sd.err <- d.processSecretCommits(sd.secretCommits)
	}

	// don't need to update state and save
	// like the above dispatch loops
	// since `processSecreCommits` will do
	// this for us.
}

func (d *dkg) dispatchDealProto(dealproto *rabinv1alpha1.Deal) error {
	deal, err := d.dealFromProto(dealproto)
	if err != nil {
		return fmt.Errorf("deal from proto: %w", err)
	}

	err = d.dispatchDeal(deal)
	if err != nil {
		return fmt.Errorf("process deals: %w", err)
	}

	return nil
}

func (d *dkg) dispatchDeal(deal *rabindkg.Deal) error {
	dealDispatchEvent := dealDispatch{
		err:  make(chan error),
		deal: deal,
	}
	// TODO: proper handle full channel failure
	select {
	case d.deals <- dealDispatchEvent:
		// send
	default:
		log.Warn("can't send on deals dispatch channel")
	}
	return <-dealDispatchEvent.err // recieve
}

func (d *dkg) dispatchResponseProto(respproto *rabinv1alpha1.Response) error {
	resp := d.responseFromProto(respproto)

	err := d.dispatchResponse(resp)
	if err != nil {
		return fmt.Errorf("process secret commits: %w", err)
	}
	return nil
}

func (d *dkg) dispatchResponse(resp *rabindkg.Response) error {
	log.Debugf("dispatching response")
	respDispatchEvent := responseDispatch{
		err:     make(chan error),
		respone: resp,
	}
	// TODO: proper handle full channel failure
	select {
	case d.responses <- respDispatchEvent:
		// send
		log.Debugf("response succesfully dispatched")
	default:
		log.Warnf("cant send on response dispatch channel")
	}
	log.Debugf("waiting for dispatch error status")
	return <-respDispatchEvent.err
}

func (d *dkg) dispatchSecretCommitsProto(scproto *rabinv1alpha1.SecretCommits) error {
	sc, err := secretCommitsFromProto(d.suite, scproto)
	if err != nil {
		return fmt.Errorf("secret commits from proto: %w", err)
	}

	err = d.dispatchSecretCommit(sc)
	if err != nil {
		return fmt.Errorf("process secret commits: %w", err)
	}
	return nil
}

func (d *dkg) dispatchSecretCommit(sc *rabindkg.SecretCommits) error {
	scDispatchEvent := secretCommitsDispatch{
		err:           make(chan error),
		secretCommits: sc,
	}
	// TODO: proper handle full channel failure
	select {
	case d.commits <- scDispatchEvent:
		// send
	default:
		log.Warnf("can't send on commits dispatch channel")
	}
	return <-scDispatchEvent.err // recieve
}

func (d *dkg) numExpectedDeals() int {
	return len(d.participants) - 1
}

func (d *dkg) numExpectedResponses() int {
	l := len(d.participants)
	return (l - 1) * (l - 1)
}

func (d *dkg) numExpectedCommits() int {
	l := len(d.participants)
	return (l - 1) * (l - 1)
}

// save will persist the current DKG state to the DKG Repo.
// It only saves state from the DKG struct, and not the dynamic
// deals, responses, and secret commmits from the internal
// rabin implementation. Those are saved independantly.
func (d *dkg) save(ctx context.Context) error {
	log.Debugf("saving DKG state for node")
	dkgp, err := dkgToProto(d)
	if err != nil {
		return fmt.Errorf("proto conversion: %w", err)
	}

	err = d.dkgRepo.Save(ctx, dkgp)
	if err != nil {
		return fmt.Errorf("saving dkg: %w", err)
	}
	return nil
}

// load will get the persisted DKG state from the DKG Repo.
// It directly writes the result into the pointer, in place.
func (d *dkg) load(ctx context.Context) error {
	d.mu.Lock()
	defer d.mu.Unlock()
	return d.loadUnsafe(ctx)
}

// loadUnsafe is the same as load, but without locks.
// It requires the caller to aquire a lock
func (d *dkg) loadUnsafe(ctx context.Context) error {
	dkgp, err := dkgToProto(d)
	if err != nil {
		return fmt.Errorf("dkg to proto: %w", err)
	}
	dkgp, err = d.dkgRepo.Get(ctx, dkgp)
	if err != nil {
		return fmt.Errorf("dkg from repo: %w", err)
	}

	_d, err := dkgFromProto(dkgp)
	if err != nil {
		return fmt.Errorf("dkg from proto: %w", err)
	}

	// inplace mutation of state defined on pointer reciever
	d.index = _d.index
	d.num = _d.num
	d.threshold = _d.threshold
	d.suite = _d.suite
	d.state = _d.state
	d.distPubKey = _d.distPubKey
	d.participants = _d.participants
	d.fPoly = _d.fPoly
	d.gPoly = _d.gPoly
	d.secret = _d.secret

	return nil
}

func (d *dkg) NodeID() string {
	return d.transport.Host().ID()
}<|MERGE_RESOLUTION|>--- conflicted
+++ resolved
@@ -350,15 +350,6 @@
 
 	log.Debug("Starting rabin DKG")
 
-<<<<<<< HEAD
-	// connecting to peers (if possible)\
-	// for _, p := range d.participants {
-	// 	ctx, cancel := context.WithTimeout(ctx, peerConnectTimeout)
-	// 	_ = d.transport.Connect(ctx, p)
-	// 	cancel()
-	// }
-=======
->>>>>>> a89763fa
 	d.connectToPeers(ctx)
 
 	log.Debug("Generating and persisting deals")
